# Environmental Justice Analysis in England: Addressing Health Inequalities Through Data-Driven Insights

[![Project Status: Active](https://www.repostatus.org/badges/latest/active.svg)](https://www.repostatus.org/#active)
[![License: MIT](https://img.shields.io/badge/License-MIT-yellow.svg)](LICENSE.txt)
[![Python Version](https://img.shields.io/badge/python-3.13-blue.svg)](https://www.python.org/downloads/)
[![Code style: black](https://img.shields.io/badge/code%20style-black-000000.svg)](https://github.com/psf/black)
[![DOI](https://zenodo.org/badge/DOI/10.5281/zenodo.15147442.svg)](https://doi.org/10.5281/zenodo.15147442)

**📊 Live Demo / Project Showcase:** [**View the interactive project summary**](https://ACl365.github.io/england-environmental-justice-analysis/)

## Introduction: The Challenge & Project Aim

Environmental injustice poses a significant public health challenge in England. Socioeconomically disadvantaged communities frequently experience disproportionately high levels of air pollution (e.g., Nitrogen Dioxide (NO₂), Particulate Matter < 2.5 micrometers (PM2.5)). This unequal burden is strongly linked to adverse health outcomes, particularly respiratory conditions, deepening existing health inequalities.

This project moves beyond simple correlations to provide a rigorous, multi-method analysis of this critical nexus. **The aim is to identify specific areas and populations most vulnerable to the combined impacts of pollution and deprivation, quantify the associational link with respiratory health, and provide data-driven evidence to inform targeted, equitable policy interventions.**

## Key Findings Summary

This comprehensive analysis revealed several crucial insights enabling targeted action:

*   **Geographic Concentration:** Environmental injustice (high pollution/deprivation) exhibits significant spatial clustering (LISA/Gi*), allowing precise targeting beyond broad approaches.
*   **PM2.5 Health Association:** Higher PM2.5 exposure is significantly associated with poorer respiratory health outcomes, even after controlling for observed deprivation via Propensity Score Matching (PSM ATT ≈ -0.0399, p ≈ 0.027). This suggests reducing PM2.5 is associated with a ~4.0% relative improvement in the respiratory health index for matched Local Authority Districts (LADs).
*   **Distinct Area Profiles:** LADs cluster into distinct typologies (KMeans) with unique challenge combinations (e.g., 'Urban Deprived/Polluted'), necessitating tailored policies.
<<<<<<< HEAD
*   **Quantified Policy Impact:** Example Scenario: Policy simulations for a 20% PM2.5 reduction show that the most significant health benefits are concentrated in specific high-priority areas. While the average predicted improvement on the respiratory health index is ~0.0013 across all relevant LADs, the model identifies areas like Southend-on-Sea, Wigan, Bury, and others where the predicted health benefit is substantially higher. This underscores the efficiency of focusing interventions where the need and potential for positive impact are greatest, rather than relying solely on the England-wide average.
*   **Deprivation Nuances:** 'Living Environment' and 'Barriers to Housing & Services' deprivation domains (from the Index of Multiple Deprivation (`IMD`)) are key correlates of pollution, highlighting specific areas for integrated interventions beyond just income/employment.
=======
*   **Quantified Policy Impact:** Policy simulations (GBR) estimate measurable average improvements (~0.0013) in the respiratory health index from targeted PM2.5 reductions in high-priority LADs (e.g., Southend-on-Sea, Wigan, Bury, Leeds, Westminster). **Note:** Preliminary impact estimates require validation with official ONS data but indicate substantial potential (e.g., ~1.4M residents benefiting, ~£60M NHS savings from a 20% PM2.5 reduction).
*   **Deprivation Nuances:** 'Living Environment' and 'Barriers to Housing & Services' IMD domains are key correlates of pollution, highlighting specific areas for integrated interventions beyond just income/employment.
>>>>>>> c0276830

**➡️ Explore the detailed findings, visualisations, and actionable recommendations in the [Project Showcase](https://ACl365.github.io/england-environmental-justice-analysis/).**

## Analytical Approach & Method Justification

An integrated framework combining spatial, machine learning, and quasi-causal techniques was employed:

*   **Spatial Statistics (`PySAL`, `GeoPandas`):** Moran's I, LISA, Getis-Ord Gi* identify statistically significant spatial clusters (hotspots/coldspots), essential for geographic targeting. Queen contiguity weights used.
*   **Spatial Econometrics (`spreg`):** OLS and Spatial Lag models (ML-Lag) address spatial dependence that biases standard regression, providing more reliable estimates.
*   **Machine Learning (`Scikit-learn`, `SHAP`):**
    *   *`KMeans` Clustering:* Identified distinct LAD typologies efficiently. Silhouette scores guided cluster selection. Alternatives considered (see `src/advanced_cluster_analysis.py`).
    *   *Gradient Boosting Regressor (`GBR`):* Provided strong predictive performance for policy simulation, estimating intervention impacts (validated with cross-validation).
    *   *`SHAP`:* Interpreted ML models, identifying key drivers.
*   **Causal Inference (Associational - `Statsmodels`):** Propensity Score Matching (PSM) estimated the association between PM2.5 and health while controlling for *observed* confounders (IMD), approximating a quasi-experiment. Significant findings (p<0.05) with robustness checks (SMD < 0.1, Rosenbaum bounds) strengthen the evidence link. Limitations (unobserved confounders) acknowledged.
*   **Data Integration & Index Construction (`Pandas`, `GeoPandas`):** Merged multi-source datasets (ONS, DEFRA, DLUHC-IMD, NHS). Developed custom indices (`env_justice_index`, `respiratory_health_index`) to capture key concepts (rationale in `DATA_DICTIONARY.md`). Ensured geospatial integrity (EPSG:27700).

## Technology Stack

Python | Pandas | GeoPandas | NumPy | Scikit-learn | Statsmodels | PySAL (libpysal, esda, spreg) | SHAP | Matplotlib | Seaborn | Plotly

## Repository Structure

```text
england-environmental-justice-analysis/
├── assets/         # Web assets (images, CSS) for GitHub Pages showcase
├── data/           # (Gitignored - Requires manual download) Raw & Processed Data
│   ├── raw/
│   ├── processed/
│   └── geographies/
├── docs/           # Documentation (DATA_SETUP.md, Full_Technical_Report.pdf/md)
├── notebooks/      # Exploratory Jupyter notebooks (optional)
├── src/            # Main analysis source code and runner scripts
├── tests/          # Unit and integration tests
├── outputs/        # (Gitignored) Generated figures, tables, model outputs, etc.
├── .gitignore
├── CITATION.cff    # Citation information for this project
├── CODE_OF_CONDUCT.md
├── CONTRIBUTING.md
├── LICENSE.txt     # Project License (MIT)
├── README.md       # This file
├── requirements.txt# Python package dependencies
└── index.html      # Root file for GitHub Pages showcase
```

## Getting Started

### Prerequisites

*   Python >= 3.10 (3.13 recommended)
*   `git` for cloning the repository
*   Ability to create a Python virtual environment (e.g., using `venv`)

### Installation & Setup

1.  **Clone the repository:**
    ```bash
    git clone https://github.com/ACl365/england-environmental-justice-analysis.git
    cd england-environmental-justice-analysis
    ```

2.  **Create and activate a virtual environment:**
    ```bash
    # Create the environment
    python -m venv venv

    # Activate the environment
    # Linux/macOS:
    source venv/bin/activate
    # Windows (Command Prompt/PowerShell):
    # venv\Scripts\activate
    ```

3.  **Install dependencies:**
    ```bash
    pip install -r requirements.txt
    ```

### Data Requirements

**⚠️ Important:** Due to size and licensing restrictions, the required datasets are **not included** in this repository. You must download them manually.

*   **Required Data:** See `docs/DATA_SETUP.md` for a detailed list, including specific sources (IMD 2019, DEFRA Air Quality, NHS Health Indicators, ONS Geographies) and required filenames.
*   **Download & Placement:** Follow the instructions in `docs/DATA_SETUP.md` carefully to download the data and place it into the correct subdirectories within the `data/` folder (e.g., `data/raw/`, `data/geographies/`).
*   **Preprocessing:** Some initial preprocessing steps outlined in `docs/DATA_SETUP.md` might be necessary before running the analysis scripts.

## Usage

Once the environment is set up and the data is correctly placed, you can run the analysis modules. Execute the runner scripts located in the `src/` directory from the **project root directory**:

```bash
# Ensure your virtual environment ('venv') is activated first!

# Example: Run the fixed spatial analysis module
python src/run_fixed_spatial_analysis.py

# Example: Run the causal inference (PSM) module
python src/run_causal_analysis.py

# Example: Run the advanced clustering and policy simulation module
python src/run_advanced_analysis.py

# Add commands for other run_*.py scripts as needed
```

Generated outputs (figures, tables, model results) will typically be saved in the `outputs/` directory (which is gitignored).

## Testing

This project uses Python's `unittest` framework for unit and integration tests and `coverage` for measuring test coverage.

*   **Goal:** Ensure code reliability, validate calculations, and verify data processing steps.
*   **Target:** Aiming for high test coverage (>80%) on core analytical functions.

To run all tests and view a coverage report:

```bash
# Ensure your virtual environment is activated

# Run tests and collect coverage data
coverage run -m unittest discover tests

# Display coverage report in the terminal
coverage report -m

# Optional: Generate an HTML report for detailed exploration
coverage html -d coverage_html
```

Refer to `tests/README.md` or individual test files for more details if needed.

## Ethical Considerations & Responsible AI

*   **Bias Awareness:** We acknowledge potential biases in source data (e.g., pollution monitor placement, health reporting variations) and models. Efforts were made to mitigate this through validated indices (IMD), sensitivity checks (PSM Rosenbaum bounds), multi-scale analysis (LSOA/LAD), and using spatial models less prone to aggregation bias.
*   **Interpretation:** Findings, particularly from PSM, represent associations controlled for *observed* confounders, not definitive causal proof due to potential unobserved factors. The ecological fallacy (drawing individual inferences from aggregate data) is a key limitation.
*   **Responsible Use:** Results should be interpreted carefully to inform equitable interventions and avoid reinforcing existing disparities. Responsible AI principles guided the analysis design and interpretation.

## MLOps & Productionisation (Conceptual)

While currently a research project, scaling this analysis for production would involve:

*   **Scalability:** Modular Python scripts aid scalability. For larger datasets or higher frequency updates, optimizing spatial weight calculations or using distributed frameworks (e.g., Dask, Spark with GeoSpark) might be necessary.
*   **Monitoring:** Implement monitoring for:
    *   *Data Drift:* Changes in input data distributions (e.g., using tools like Evidently AI).
    *   *Model Drift:* Degradation in model performance over time (e.g., tracked via MLflow).
*   **Retraining:** Establish triggers (e.g., performance decay, scheduled updates) and automate retraining pipelines using orchestration tools (e.g., Airflow, Prefect, Kubeflow Pipelines).
*   **Automation & Deployment:** Package the analysis pipeline (data ingestion, processing, modeling, reporting) potentially using Docker for consistent environments.

## Potential Generative AI / LLM Integration

Future explorations could leverage LLMs for:

*   **Contextual Enrichment:** Synthesizing policy documents or local news relevant to identified high-risk areas.
*   **Sentiment Analysis:** Analyzing public discourse on environmental issues in specific LADs (requires careful ethical consideration).
*   **Automated Reporting:** Generating tailored summaries for diverse stakeholders.
*   **Conversational Interfaces:** Creating tools for querying results interactively.

## Future Work & Potential Enhancements

*   **Longitudinal Analysis:** Incorporate time-series data to analyze trends and employ stronger quasi-experimental designs (e.g., Difference-in-Differences).
*   **Advanced Models:** Explore Geographically Weighted Regression (GWR), Graph Neural Networks (GNNs), or deep learning for spatial patterns.
*   **Granularity & Qualitative Data:** Integrate finer-grained data (e.g., hyperlocal sensors) or qualitative insights (e.g., community interviews) for richer context.
*   **Broader Scope:** Include other environmental factors (noise, green space access), health outcomes (mental health), or expand geographically.
*   **Economic Impact:** Conduct a formal health economic assessment of intervention benefits.
*   **Responsible AI Deep Dive:** Further investigate algorithmic fairness and bias mitigation techniques.

## Contributing

Contributions are welcome! Please read our [CONTRIBUTING.md](CONTRIBUTING.md) guidelines and adhere to the [CODE_OF_CONDUCT.md](CODE_OF_CONDUCT.md).

## License

This project is licensed under the MIT License - see the [LICENSE.txt](LICENSE.txt) file for details.

## Citation

If you use this project or findings in your research, please cite it using the DOI or the `CITATION.cff` file.

[![DOI](https://zenodo.org/badge/DOI/10.5281/zenodo.15147442.svg)](https://doi.org/10.5281/zenodo.15147442)

```
@software{alexander_clarke_2024_15147442,
  author       = {Alexander Clarke},
  title        = {{ACl365/england-environmental-justice-analysis:
                   Environmental Justice Analysis in England v1.0.0}},
  month        = aug,
  year         = 2024,
  publisher    = {Zenodo},
  version      = {v1.0.0},
  doi          = {10.5281/zenodo.15147442},
  url          = {https://doi.org/10.5281/zenodo.15147442}
}
```

## Author

*   **Alexander Clarke** - [ACl365](https://github.com/ACl365)<|MERGE_RESOLUTION|>--- conflicted
+++ resolved
@@ -21,13 +21,8 @@
 *   **Geographic Concentration:** Environmental injustice (high pollution/deprivation) exhibits significant spatial clustering (LISA/Gi*), allowing precise targeting beyond broad approaches.
 *   **PM2.5 Health Association:** Higher PM2.5 exposure is significantly associated with poorer respiratory health outcomes, even after controlling for observed deprivation via Propensity Score Matching (PSM ATT ≈ -0.0399, p ≈ 0.027). This suggests reducing PM2.5 is associated with a ~4.0% relative improvement in the respiratory health index for matched Local Authority Districts (LADs).
 *   **Distinct Area Profiles:** LADs cluster into distinct typologies (KMeans) with unique challenge combinations (e.g., 'Urban Deprived/Polluted'), necessitating tailored policies.
-<<<<<<< HEAD
 *   **Quantified Policy Impact:** Example Scenario: Policy simulations for a 20% PM2.5 reduction show that the most significant health benefits are concentrated in specific high-priority areas. While the average predicted improvement on the respiratory health index is ~0.0013 across all relevant LADs, the model identifies areas like Southend-on-Sea, Wigan, Bury, and others where the predicted health benefit is substantially higher. This underscores the efficiency of focusing interventions where the need and potential for positive impact are greatest, rather than relying solely on the England-wide average.
 *   **Deprivation Nuances:** 'Living Environment' and 'Barriers to Housing & Services' deprivation domains (from the Index of Multiple Deprivation (`IMD`)) are key correlates of pollution, highlighting specific areas for integrated interventions beyond just income/employment.
-=======
-*   **Quantified Policy Impact:** Policy simulations (GBR) estimate measurable average improvements (~0.0013) in the respiratory health index from targeted PM2.5 reductions in high-priority LADs (e.g., Southend-on-Sea, Wigan, Bury, Leeds, Westminster). **Note:** Preliminary impact estimates require validation with official ONS data but indicate substantial potential (e.g., ~1.4M residents benefiting, ~£60M NHS savings from a 20% PM2.5 reduction).
-*   **Deprivation Nuances:** 'Living Environment' and 'Barriers to Housing & Services' IMD domains are key correlates of pollution, highlighting specific areas for integrated interventions beyond just income/employment.
->>>>>>> c0276830
 
 **➡️ Explore the detailed findings, visualisations, and actionable recommendations in the [Project Showcase](https://ACl365.github.io/england-environmental-justice-analysis/).**
 
